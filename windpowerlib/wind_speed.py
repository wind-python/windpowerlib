--- conflicted
+++ resolved
@@ -57,7 +57,7 @@
     .. math:: v_{wind,hub}=v_{wind,data}\cdot\frac{\ln\left(\frac{h_{hub}}
         {z_{0}}\right)}{\ln\left(\frac{h_{data}}{z_{0}}\right)}
 
-    :math:`h_{data}` is the height in which the wind speed
+    :math:`h_{data}` is the height at which the wind speed
     :math:`v_{wind,data}` is measured and :math:`v_{wind,hub}` is the wind
     speed at hub height :math:`h_{hub}` of the wind turbine.
 
@@ -77,11 +77,7 @@
     if 0.7 * obstacle_height > v_wind_height:
         raise ValueError("To take an obstacle height of {0} m".format(
                          obstacle_height) + " into consideration, wind" +
-<<<<<<< HEAD
-                         " speed data of a higher height is needed.")
-=======
                          " speed data of a greater height is needed.")
->>>>>>> 2e3d24ac
     return (v_wind * np.log((hub_height - 0.7 * obstacle_height) / z_0) /
             np.log((v_wind_height - 0.7 * obstacle_height) / z_0))
 
