"""
The ``wind_speed`` module contains methods to calculate the wind_speed at
hub height of a wind turbine.

"""

__copyright__ = "Copyright oemof developer group"
__license__ = "GPLv3"

import numpy as np


def logarithmic_wind_profile(v_wind, v_wind_height, hub_height, z_0,
                             obstacle_height=0):
    r"""
    Calculates the wind speed at hub height with the logarithmic wind profile.

    The logarithmic height equation is used. There is the possibility of
    including the height of the surrounding obstacles in the calculation. This
    fuction is carried out when the parameter `wind_model` of an object of the
    class WindTurbine is 'logarithimc' or 'logarithimc_closest'.

    Parameters
    ----------
    v_wind : pandas.Series or array
        Wind speed time series.
    v_wind_height : float
        Height for which the parameter `v_wind` applies.
    hub_height : float
        Hub height of wind turbine.
    z_0 : pandas.Series or array or float
        Roughness length.
    obstacle_height : float, optional
        Height of obstacles in the surroundings of the wind turbine. Put
        obstacle_height to zero for wide spread obstacles. Default: 0

    Returns
    -------
    pandas.Series or array
        Wind speed at hub height as time series.

    Notes
    -----
    The following equation is used for the logarithmic wind profile [27]_:
    
    .. math:: v_{wind,hub}=v_{wind,data}\cdot
        \frac{\ln\left(\frac{h_{hub}-d}{z_{0}}\right)}{\ln\left(
        \frac{h_{data}-d}{z_{0}}\right)}

    with:
        v: wind speed, h: height, :math:`z_{0}`: roughness length
        d: includes obstacle height (d = 0.7 * obstacle_height)

    For  d = 0 it results in the following equation [20]_, [25]_:
    
    .. math:: v_{wind,hub}=v_{wind,data}\cdot\frac{\ln\left(\frac{h_{hub}}
        {z_{0}}\right)}{\ln\left(\frac{h_{data}}{z_{0}}\right)}

    :math:`h_{data}` is the height in which the wind speed
    :math:`v_{wind,data}` is measured.

    `v_wind_height`, `z_0`, `hub_height` and `obstacle_height` have to be of
    the same unit.

    References
    ----------
    .. [20] Gasch R., Twele J.: "Windkraftanlagen". 6. Auflage, Wiesbaden,
<<<<<<< HEAD
            Vieweg + Teubner, 2010, page 129
    .. [25] Hau, E.: "Windkraftanlagen - Grundlagen, Technik, Einsatz,
            Wirtschaftlichkeit". 4. Auflage, Springer-Verlag, 2008, p. 515
    .. [27] Quaschning V.: "Regenerative Energiesysteme". München, Hanser
            Verlag, 2011, p. 278
=======
            Vieweg + Teubner, 2010, p. 129
    .. [25] Hau, E.: "Windkraftanlagen - Grundlagen, Technik, Einsatz,
            Wirtschaftlichkeit". Springer-Verlag, 2008, p. 515
    .. [27] Quaschning, V.: "Regenerative Energiesysteme". München, Hanser
            Verlag, 2011, p. 245
>>>>>>> 6adc225e

    """
    if 0.7 * obstacle_height > v_wind_height:
        raise ValueError('To take an obstacle height of ' +
                         str(obstacle_height) + ' m into consideration wind ' +
                         'speed data of a higher height is needed.')
    return (v_wind * np.log((hub_height - 0.7 * obstacle_height) / z_0) /
            np.log((v_wind_height - 0.7 * obstacle_height) / z_0))


def v_wind_hellman(v_wind, v_wind_height, hub_height, hellman_exp=None,
                   z_0=None):
    r"""
    Calculates the wind speed at hub height with the hellman equation.

    It is assumed that the wind profile follows a power law. This fuction is
    carried out when the parameter `wind_model` of an object of the class
    WindTurbine is 'hellman'.

    Parameters
    ----------
    v_wind : pandas.Series or array
        Wind speed time series.
    v_wind_height : float
        Height for which the parameter `v_wind` applies.
    hub_height : float
        Hub height of wind turbine.
    hellman_exp : float, optional
        The Hellman exponent, which combines the increase in wind speed due to
        stability of atmospheric conditions and surface roughness into one
        constant. Default: hellman_exp = 1 / ln(h_hub/z_0). If no roughness
        length is given hellman_exp = 1/7.
    z_0 : float, optional
        Roughness length. Default: None

    Returns
    -------
    pandas.Series or array
        Wind speed at hub height as time series.

    Notes
    -----
    The following equation is used for the logarithmic wind profile [31]_,
    [32]_, [33]_:
    
    .. math:: v_{wind,hub}=v_{wind,data}\cdot \left(\frac{h_{hub}}{h_{data}}
        \right)^\alpha

    with:
        v: wind speed, h: height, :math:`\alpha`: Hellman exponent

    :math:`h_{data}` is the height in which the wind speed
    :math:`v_{wind,data}` is measured and :math:`h_{hub}` is the hub height of
    the wind turbine.

    For the Hellman exponent :math:`\alpha` many studies use a value of 1/7 for
    onshore and a value of 1/9 for for offshore. The Hellman exponent can also
    be calulated by the following equation [32]_, [33]_:
    
    .. math:: \alpha = \frac{1}{ln\left(\frac{h_{hub}}{z_0} \right)}

    with:
        :math:`z_{0}`: roughness length

    References
    ----------
    .. [31] Sharp, E.: "Spatiotemporal disaggregation of GB scenarios depicting
            increased wind capacity and electrified heat demand in dwellings".
            UCL, Energy Institute, 2015, p. 83
    .. [32] Hau, E.: "Windkraftanlagen - Grundlagen, Technik, Einsatz,
<<<<<<< HEAD
            Wirtschaftlichkeit". 4. Auflage, Springer-Verlag, 2008, p. 517
    .. [33] Quaschning V.: "Regenerative Energiesysteme". München, Hanser
=======
            Wirtschaftlichkeit Springer-Verlag", 2008, p. 517
    .. [33] Quaschning, V.: "Regenerative Energiesysteme". München, Hanser
>>>>>>> 6adc225e
            Verlag, 2011, p. 279

    """
    if hellman_exp is None:
        try:
            hellman_exp = 1 / np.log(hub_height / z_0)
        except:
            hellman_exp = 1/7
    return v_wind * (hub_height / v_wind_height) ** hellman_exp<|MERGE_RESOLUTION|>--- conflicted
+++ resolved
@@ -65,19 +65,11 @@
     References
     ----------
     .. [20] Gasch R., Twele J.: "Windkraftanlagen". 6. Auflage, Wiesbaden,
-<<<<<<< HEAD
-            Vieweg + Teubner, 2010, page 129
+            Vieweg + Teubner, 2010, p. 129
     .. [25] Hau, E.: "Windkraftanlagen - Grundlagen, Technik, Einsatz,
             Wirtschaftlichkeit". 4. Auflage, Springer-Verlag, 2008, p. 515
     .. [27] Quaschning V.: "Regenerative Energiesysteme". München, Hanser
             Verlag, 2011, p. 278
-=======
-            Vieweg + Teubner, 2010, p. 129
-    .. [25] Hau, E.: "Windkraftanlagen - Grundlagen, Technik, Einsatz,
-            Wirtschaftlichkeit". Springer-Verlag, 2008, p. 515
-    .. [27] Quaschning, V.: "Regenerative Energiesysteme". München, Hanser
-            Verlag, 2011, p. 245
->>>>>>> 6adc225e
 
     """
     if 0.7 * obstacle_height > v_wind_height:
@@ -148,13 +140,8 @@
             increased wind capacity and electrified heat demand in dwellings".
             UCL, Energy Institute, 2015, p. 83
     .. [32] Hau, E.: "Windkraftanlagen - Grundlagen, Technik, Einsatz,
-<<<<<<< HEAD
             Wirtschaftlichkeit". 4. Auflage, Springer-Verlag, 2008, p. 517
     .. [33] Quaschning V.: "Regenerative Energiesysteme". München, Hanser
-=======
-            Wirtschaftlichkeit Springer-Verlag", 2008, p. 517
-    .. [33] Quaschning, V.: "Regenerative Energiesysteme". München, Hanser
->>>>>>> 6adc225e
             Verlag, 2011, p. 279
 
     """
