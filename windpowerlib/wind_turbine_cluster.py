--- conflicted
+++ resolved
@@ -22,7 +22,7 @@
 
     Parameters
     ----------
-    name : string or None
+    name : str or None
         Name of the wind turbine cluster.
     wind_farms : list (:class:`~.wind_farm.WindFarm`)
         List of wind farms in cluster.
@@ -31,7 +31,7 @@
 
     Attributes
     ----------
-    name : string or None
+    name : str or None
         Name of the wind turbine cluster.
     wind_farms : list (:class:`~.wind_farm.WindFarm`)
         List of wind farms in cluster.
@@ -183,15 +183,9 @@
         ----------
         wake_losses_model : str
             Defines the method for taking wake losses within the farm into
-<<<<<<< HEAD
             consideration. Options: 'wind_farm_efficiency' or None.
             Default: 'wind_farm_efficiency'.
-        smoothing : boolean
-=======
-            consideration. Options: 'power_efficiency_curve',
-            'constant_efficiency' or None. Default: 'power_efficiency_curve'.
         smoothing : bool
->>>>>>> 3ec031c0
             If True the power curves will be smoothed before or after the
             aggregation of power curves depending on `smoothing_order`.
             Default: False.
