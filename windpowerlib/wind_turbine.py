--- conflicted
+++ resolved
@@ -242,17 +242,7 @@
         df = pd.read_csv(file_, index_col=0)
     except FileNotFoundError:
         raise FileNotFoundError("The file '{}' was not found.".format(file_))
-<<<<<<< HEAD
     wpp_df = df[df.index == turbine_type]
-=======
-    # note: this try except statement will be removed in 0.2.0 and only
-    # the exception will stay. The example power (coefficient) curve files
-    # will then be adapted
-    try:
-        wpp_df = df[df['turbine_id'] == turbine_type]
-    except KeyError:
-        wpp_df = df[df.index == turbine_type]
->>>>>>> 66581c78
     # if turbine not in data file
     if wpp_df.shape[0] == 0:
         pd.set_option('display.max_rows', len(df))
@@ -267,17 +257,7 @@
     df = curve_data.transpose().reset_index()
     df.columns = ['wind_speed', 'value']
     df['wind_speed'] = df['wind_speed'].apply(lambda x: float(x))
-<<<<<<< HEAD
     nominal_power = float(wpp_df['installed_capacity'].iloc[0])
-=======
-    # note: this try except statement will be removed in 0.2.0 and only
-    # the exception will stay. The example power (coefficient) curve files
-    # will then be adapted
-    try:
-        nominal_power = wpp_df['p_nom'].iloc[0]
-    except KeyError:
-        nominal_power = float(wpp_df['nominal_power'].iloc[0])
->>>>>>> 66581c78
     return df, nominal_power
 
 
@@ -321,16 +301,10 @@
         load_turbine_data_from_oedb()
     else:
         logging.debug("Turbine data is fetched from {}".format(filename))
-<<<<<<< HEAD
    # turbine_data = pd.read_csv(filename, index_col=0)
     df, nominal_power = get_turbine_data_from_file(turbine_type=turbine_type,
                                                    file_=filename)
-=======
-    # turbine_data = pd.read_csv(filename, index_col=0)
-    df, nominal_power = get_turbine_data_from_file(turbine_type=turbine_type,
-                                                   file_=filename)
-
->>>>>>> 66581c78
+
     # nominal power and power curve values in W
     nominal_power = nominal_power * 1000
     if fetch_curve == 'power_curve':
@@ -343,15 +317,9 @@
     r"""
     Loads turbine data from the OpenEnergy database (oedb).
 
-<<<<<<< HEAD
-    Turbine data is saved to csv files ('oedb_power_curves.csv',
-    'oedb_cp_curves.csv' and 'oedb_installed_capacities') for offline usage of
-    windpowerlib. If the files already exist they are overwritten.
-=======
     Turbine data is saved to csv files ('oedb_power_curves.csv' and
     'oedb_power_coefficient_curves.csv') for offline usage of windpowerlib.
     If the files already exist they are overwritten.
->>>>>>> 66581c78
 
     Returns
     -------
@@ -372,7 +340,7 @@
     if not result.status_code == 200:
         raise ConnectionError("Database connection not successful. "
                               "Response: [{}]".format(result.status_code))
-    # extract data to dataframe
+    # extract data to data frame
     turbine_data = pd.DataFrame(result.json())
     # standard file name for saving data
     filename = os.path.join(os.path.dirname(__file__), 'data',
@@ -385,12 +353,8 @@
             if (turbine_data['{}_wind_speeds'.format(curve_type)][index]
                     and turbine_data['{}_values'.format(curve_type)][index]):
                 df = pd.DataFrame(data=[
-<<<<<<< HEAD
-                    eval(turbine_data['{}_wind_speeds'.format(curve_type)][index]),
-=======
                     eval(turbine_data['{}_wind_speeds'.format(curve_type)][
                              index]),
->>>>>>> 66581c78
                     eval(turbine_data['{}_values'.format(curve_type)][
                              index])]).transpose().rename(
                     columns={0: 'wind_speed',
@@ -399,7 +363,6 @@
                                      on='wind_speed')
         curves_df = curves_df.set_index('wind_speed').sort_index().transpose()
         curves_df['turbine_type'] = curves_df.index
-<<<<<<< HEAD
         curves_df.to_csv(filename.format('{}_curves'.format(curve_type)))
 
         # get nominal power of all wind turbine types and save to file
@@ -407,18 +370,6 @@
             ['turbine_type', 'installed_capacity']].set_index('turbine_type')
         nominal_power_df.to_csv(filename.format('nominal_power'))
         return turbine_data
-=======
-        # add nominal power to power (coefficient) data frame
-        curves_df = pd.merge(
-            left=curves_df, right=turbine_data[['turbine_type',
-                                                'installed_capacity']],
-            on='turbine_type').set_index('turbine_type').rename(
-                columns={'installed_capacity': 'nominal_power'})
-        curves_df.to_csv(filename.format('{}s'.format(curve_type)))
-
-    return turbine_data
-
->>>>>>> 66581c78
 
 def get_turbine_types(print_out=True, filter_=True):
     r"""
