"""
The ``wind_turbine`` module contains the class WindTurbine that implements
a wind turbine in the windpowerlib and functions needed for the modelling of a
wind turbine.

SPDX-FileCopyrightText: 2019 oemof developer group <contact@oemof.org>
SPDX-License-Identifier: MIT
"""
import pandas as pd
import logging
import warnings
import os
from windpowerlib.tools import WindpowerlibUserWarning
from typing import NamedTuple


class WindTurbine(object):
    r"""
    Defines a standard set of wind turbine attributes.

    Parameters
    ----------
    hub_height : float
        Hub height of the wind turbine in m.
    power_curve : :pandas:`pandas.DataFrame<frame>` or dict (optional)
        If provided directly sets the power curve. DataFrame/dictionary must
        have 'wind_speed' and 'value' columns/keys with wind speeds in m/s and
        the corresponding power curve value in W. If not set the value is
        retrieved from 'power_curve.csv' file in `path`. In that case a
        `turbine_type` is needed. Default: None.
    power_coefficient_curve : :pandas:`pandas.DataFrame<frame>` or dict (optional)
        If provided directly sets the power coefficient curve.
        DataFrame/dictionary must have 'wind_speed' and 'value' columns/keys
        with wind speeds in m/s and the corresponding power coefficient curve
        value. If not set the value is retrieved from
        'power_coefficient_curve.csv' file in `path`. In that case a
        `turbine_type` is needed. Default: None.
    turbine_type : str (optional)
        Name of the wind turbine type. Must be provided if power (coefficient)
        curve, nominal power or rotor diameter is retrieved from self-provided
        or oedb turbine library csv files. If turbine_type is None it is not
        possible to retrieve turbine data from file.
        Use :py:func:`~.get_turbine_types` to see a table of all wind turbines
        for which power (coefficient) curve data and other turbine data is
        provided in the oedb turbine library.
        Default: None.
    rotor_diameter : float (optional)
        Diameter of the rotor in m. If not set the value is
        retrieved from 'turbine_data.csv' file in `path`. In that case a
        `turbine_type` is needed.
        The rotor diameter only needs to be set if power output
        is calculated using the power coefficient curve. Default: None.
    nominal_power : float (optional)
        The nominal power of the wind turbine in W. If not set the value is
        retrieved from 'turbine_data.csv' file in `path`. In that case a
        `turbine_type` is needed. Default: None.
    path : str (optional)
        Directory where the turbine database files are located. The files need
        to be named 'power_coefficient_curve.csv', 'power_curve.csv', and
        'turbine_data.csv'. By default the oedb turbine library files are used.
        Set path to `None` to ignore turbine data from files. Default: 'oedb'.

    Attributes
    ----------
    turbine_type : str
        Name of the wind turbine.
    hub_height : float
        Hub height of the wind turbine in m.
    rotor_diameter : None or float
        Diameter of the rotor in m. Default: None.
    power_coefficient_curve : None, pandas.DataFrame or dictionary
        Power coefficient curve of the wind turbine. DataFrame/dictionary
        containing 'wind_speed' and 'value' columns/keys with wind speeds
        in m/s and the corresponding power coefficients. Default: None.
    power_curve : None, pandas.DataFrame or dictionary
        Power curve of the wind turbine. DataFrame/dictionary containing
        'wind_speed' and 'value' columns/keys with wind speeds in m/s and the
        corresponding power curve value in W. Default: None.
    nominal_power : None or float
        The nominal output of the wind turbine in W. Default: None.
   
    Notes
    ------
    Your wind turbine object needs to have a power coefficient or power curve.
    By default they are fetched from the oedb turbine library that is provided
    along with the windpowerlib. In that case `turbine_type` must be specified.
    You can also set the curves directly or provide your own csv files with
    power coefficient and power curves. See `example_power_curves.csv',
    `example_power_coefficient_curves.csv` and `example_turbine_data.csv`
    in example/data for the required format of such csv files.

    Examples
    --------
    >>> import os
    >>> from windpowerlib import WindTurbine
    >>> enerconE126={
    ...    'hub_height': 135,
    ...    'turbine_type': 'E-126/4200'}
    >>> e126=WindTurbine(**enerconE126)
    >>> print(e126.nominal_power)
    4200000.0
    >>> # Example with own path
    >>> path=os.path.join(os.path.dirname(__file__), '../tests/data')
    >>> example_turbine={
    ...    'hub_height': 100,
    ...    'rotor_diameter': 70,
    ...    'turbine_type': 'DUMMY 3',
    ...    'path' : path}
    >>> e_t_1=WindTurbine(**example_turbine)
    >>> print(e_t_1.power_curve['value'][7])
    18000.0
    >>> print(e_t_1.nominal_power)
    1500000.0
    """

    def __init__(
        self,
        hub_height,
        nominal_power=None,
        path="oedb",
        power_curve=None,
        power_coefficient_curve=None,
        rotor_diameter=None,
        turbine_type=None,
        **kwargs,
    ):

        self.hub_height = hub_height
        self.turbine_type = turbine_type
        self.rotor_diameter = rotor_diameter
        self.nominal_power = nominal_power
        self.power_curve = power_curve
        self.power_coefficient_curve = power_coefficient_curve

        if path == "oedb":
            path = os.path.join(os.path.dirname(__file__), "oedb")

        if turbine_type is not None and path is not None:
            if power_curve is None:
                try:
                    fn = os.path.join(path, "power_curves.csv")
                    self.power_curve = get_turbine_data_from_file(
                        self.turbine_type, fn
                    )
                except KeyError:
                    msg = "No power curve found for {0}"
                    logging.debug(msg.format(self.turbine_type))
            if power_coefficient_curve is None:
                try:
                    fn = os.path.join(path, "power_coefficient_curves.csv")
                    self.power_coefficient_curve = get_turbine_data_from_file(
                        self.turbine_type, fn
                    )
                except KeyError:
                    msg = "No power coefficient curve found for {0}"
                    logging.debug(msg.format(self.turbine_type))

            if nominal_power is None or (
                rotor_diameter is None
                and self.power_coefficient_curve is not None
            ):
                turbine_data = None
                try:
                    fn = os.path.join(path, "turbine_data.csv")
                    turbine_data = get_turbine_data_from_file(
                        self.turbine_type, fn
                    )
                except KeyError:
                    msg = "No turbine data found for {0}"
                    logging.debug(msg.format(self.turbine_type))

                if self.nominal_power is None and turbine_data is not None:
                    self.nominal_power = float(turbine_data["nominal_power"])
                if self.rotor_diameter is None and turbine_data is not None:
                    self.rotor_diameter = float(turbine_data["rotor_diameter"])

        if self.rotor_diameter:
            if self.hub_height <= 0.5 * self.rotor_diameter:
                msg = "1/2rotor_diameter cannot be greater than hub_height"
                raise ValueError(msg)

        if self.power_curve is None and self.power_coefficient_curve is None:
            msg = (
                "The WindTurbine has been initialised without a power curve"
                " and without a power coefficient curve.\nYou will not be"
                " able to calculate the power output.\n"
                " Check if the turbine type {0} is in your database file"
                " or if you passed a valid curve."
            )
            warnings.warn(msg.format(turbine_type), WindpowerlibUserWarning)
        else:
            # power (coefficient) curve to pd.DataFrame in case of being dict
            if isinstance(self.power_curve, dict):
                self.power_curve = pd.DataFrame(self.power_curve)
            if isinstance(self.power_coefficient_curve, dict):
                self.power_coefficient_curve = pd.DataFrame(
                    self.power_coefficient_curve
                )
            # sort power (coefficient) curve by wind speed
            if isinstance(self.power_curve, pd.DataFrame):
                self.power_curve.sort_values(by="wind_speed")
            elif self.power_curve is not None:
                msg = (
                    "Type of power curve of {} is {} but should be "
                    "pd.DataFrame or dict."
                )
                raise TypeError(
                    msg.format(self.__repr__(), type(self.power_curve))
                )
            if isinstance(self.power_coefficient_curve, pd.DataFrame):
                self.power_coefficient_curve.sort_values(by="wind_speed")
            elif self.power_coefficient_curve is not None:
                msg = (
                    "Type of power coefficient curve of {} is {} but "
                    "should be pd.DataFrame or dict."
                )
                raise TypeError(
                    msg.format(
                        self.__repr__(), type(self.power_coefficient_curve)
                    )
                )

    def __repr__(self):
        info = []
        if self.nominal_power is not None:
            info.append("nominal power={} W".format(self.nominal_power))
        if self.hub_height is not None:
            info.append("hub height={} m".format(self.hub_height))
        if self.rotor_diameter is not None:
            info.append("rotor diameter={} m".format(self.rotor_diameter))
        if self.power_coefficient_curve is not None:
            info.append("power_coefficient_curve={}".format("True"))
        else:
            info.append("power_coefficient_curve={}".format("False"))
        if self.power_curve is not None:
            info.append("power_curve={}".format("True"))
        else:
            info.append("power_curve={}".format("False"))

        if self.turbine_type is not None:
            turbine_repr = "Wind turbine: {name} {info}".format(
                name=self.turbine_type, info=info
            )
        else:
            turbine_repr = "Wind turbine: {info}".format(info=info)

        return turbine_repr

    def to_group(self, number_turbines=None, total_capacity=None):
        r"""
        Creates a :class:`~windpowerlib.wind_turbine.WindTurbineGroup`, a
        NamedTuple data container with the fields 'number_of_turbines' and
        'wind_turbine'. If no parameter is passed the number of turbines is
        set to one.

        It can be used to calculate the number of turbines for a given total
        capacity or to create a namedtuple that can be used to define a
        :class:`~windpowerlib.wind_farm.WindFarm` object.

        Parameters
        ----------
        number_turbines : float
            Number of turbines of the defined type. Default: 1
        total_capacity : float
            Total capacity of the group of wind turbines of the same type.

        Returns
        -------
        :class:`~windpowerlib.wind_turbine.WindTurbineGroup`
            A namedtuple with two fields: 'number_of_turbines' and
            'wind_turbine'.

        Examples
        --------
        >>> from windpowerlib import WindTurbine
        >>> enerconE126={
        ...    'hub_height': 135,
        ...    'turbine_type': 'E-126/4200'}
        >>> e126=WindTurbine(**enerconE126)
        >>> e126.to_group(5).number_of_turbines
        5
        >>> e126.to_group().number_of_turbines
        1
        >>> e126.to_group(number_turbines=7).number_of_turbines
        7
        >>> e126.to_group(total_capacity=12600000).number_of_turbines
        3.0
        >>> e126.to_group(total_capacity=14700000).number_of_turbines
        3.5
        >>> e126.to_group(total_capacity=12600000).wind_turbine.nominal_power
        4200000.0
        >>> type(e126.to_group(5))
        <class 'windpowerlib.wind_turbine.WindTurbineGroup'>
        >>> e126.to_group(5)  # doctest: +NORMALIZE_WHITESPACE
        WindTurbineGroup(wind_turbine=Wind turbine: E-126/4200 ['nominal
        power=4200000.0 W', 'hub height=135 m', 'rotor diameter=127.0 m',
        'power_coefficient_curve=True', 'power_curve=True'],
        number_of_turbines=5)
        """

        if number_turbines is not None and total_capacity is not None:
            raise ValueError(
                "The 'number' and the 'total_capacity' parameter "
                "are mutually exclusive. Use just one of them."
            )
        elif total_capacity is not None:
            number_turbines = total_capacity / self.nominal_power
        elif number_turbines is None:
            number_turbines = 1

        return WindTurbineGroup(
            wind_turbine=self, number_of_turbines=number_turbines
        )


# This is working for Python >= 3.5.
# There a cleaner solutions for Python >= 3.6, once the support of 3.5 is
# dropped: https://stackoverflow.com/a/50038614
class WindTurbineGroup(
    NamedTuple(
        "WindTurbineGroup",
        [("wind_turbine", WindTurbine), ("number_of_turbines", float)],
    )
):
    """
    A simple data container to define more than one turbine of the same type.
    Use the :func:`~windpowerlib.wind_turbine.WindTurbine.to_group` method to
    easily create a WindTurbineGroup from a
    :class:`~windpowerlib.wind_turbine.WindTurbine` object.

    Parameters
    ----------
    'wind_turbine' : WindTurbine
        A WindTurbine object with all necessary attributes.
    'number_of_turbines' : float
        The number of turbines. The number is not restricted to integer values.
    """

    __slots__ = ()


WindTurbineGroup.wind_turbine.__doc__ = (
    "A :class:`~windpowerlib.wind_farm.WindTurbine` object."
)
WindTurbineGroup.number_of_turbines.__doc__ = (
    "Number of turbines of type WindTurbine"
)


def get_turbine_data_from_file(turbine_type, path):
    r"""
    Fetches turbine data from a csv file.

    Make sure to provide wind speeds in m/s and power in W or
    convert units after loading the data.

    Parameters
    ----------
    turbine_type : str
        Specifies the turbine type data is fetched for.
    path : str
        Specifies the source of the turbine data.
        See the example below for how to use the example data.

    Returns
    -------
    :pandas:`pandas.DataFrame<frame>` or float
        Power curve or power coefficient curve (pandas.DataFrame) or nominal
        power (float) of one wind turbine type. Power (coefficient) curve
        DataFrame contains power coefficient curve values (dimensionless) or
        power curve values (in dimension given in file) with the corresponding
        wind speeds (in dimension given in file).

    Examples
    --------
    >>> from windpowerlib import wind_turbine
    >>> import os
    >>> my_path = os.path.join(os.path.dirname(__file__), '../tests/data',
    ...     'power_curves.csv')
    >>> d3 = get_turbine_data_from_file('DUMMY 3', my_path)
    >>> print(d3['value'][7])
    18000.0
    >>> print(d3['value'].max())
    1500000.0
    """

    try:
        df = pd.read_csv(path, index_col=0)
    except FileNotFoundError:
        raise FileNotFoundError("The file '{}' was not found.".format(path))
    wpp_df = df[df.index == turbine_type].copy()
    # if turbine not in data file
    if wpp_df.shape[0] == 0:
        msg = "Wind converter type {0} not provided. Possible types: {1}"
        raise KeyError(msg.format(turbine_type, list(df.index)))
    # if turbine in data file
    # get nominal power or power (coefficient) curve
    if "turbine_data" in path:
        return wpp_df
    else:
        wpp_df.dropna(axis=1, inplace=True)
        wpp_df = wpp_df.transpose().reset_index()
        wpp_df.columns = ["wind_speed", "value"]
        # transform wind speeds to floats
        wpp_df["wind_speed"] = wpp_df["wind_speed"].apply(lambda x: float(x))
        return wpp_df


<<<<<<< HEAD
def get_turbine_types(turbine_library="local", print_out=True, filter_=True):
    print(turbine_library, print_out, filter_)
    msg = (
        "\nUse >>from windpowerlib import get_turbine_types<< not"
        ">>from windpowerlib.wind_turbine import get_turbine_types<<."
    )
    raise ImportError(msg)
=======
def create_power_curve(wind_speed, power):
    """
    A list, numpy.array, pandas.Series or other iterables can be passed to
    define the wind speed and the power output. Make sure that the order is
    not mutable because, values from both parameters will be used as value
    pairs.

    Parameters
    ----------
    wind_speed : iterable
        A series of wind speed values in meter per second [m/s].
    power : iterable
        A series of power values in Watt [W].

    Returns
    -------
    pandas.DataFrame
    """
    return pd.DataFrame(data={"value": power, "wind_speed": wind_speed})


def load_turbine_data_from_oedb(schema="supply", table="wind_turbine_library"):
    r"""
    Loads turbine library from the OpenEnergy database (oedb).

    Turbine data is saved to csv files ('oedb_power_curves.csv',
    'oedb_power_coefficient_curves.csv' and 'oedb_nominal_power') for offline
    usage of the windpowerlib. If the files already exist they are overwritten.

    Parameters
    ----------
    schema : str
        Database schema of the turbine library.
    table : str
        Table name of the turbine library.

    Returns
    -------
    :pandas:`pandas.DataFrame<frame>`
        Turbine data of different turbines such as 'manufacturer',
        'turbine_type', 'nominal_power'.

    """
    # url of OpenEnergy Platform that contains the oedb
    oep_url = "http://oep.iks.cs.ovgu.de/"
    url = oep_url + "/api/v0/schema/{}/tables/{}/rows/?".format(schema, table)

    # load data
    result = requests.get(url)
    print(result.json())
    if not result.status_code == 200:
        raise ConnectionError(
            "Database (oep) connection not successful. \nURL: {2}\n"
            "Response: [{0}] \n{1}".format(
                result.status_code, result.text, url
            )
        )

    # extract data to dataframe
    turbine_data = pd.DataFrame(result.json())
    # standard file name for saving data
    filename = os.path.join(os.path.dirname(__file__), "oedb", "{}.csv")
    # get all power (coefficient) curves and save to file
    # for curve_type in ['power_curve', 'power_coefficient_curve']:
    for curve_type in ["power_curve", "power_coefficient_curve"]:
        curves_df = pd.DataFrame(columns=["wind_speed"])
        for index in turbine_data.index:
            if (
                turbine_data["{}_wind_speeds".format(curve_type)][index]
                and turbine_data["{}_values".format(curve_type)][index]
            ):
                df = (
                    pd.DataFrame(
                        data=[
                            eval(
                                turbine_data[
                                    "{}_wind_speeds".format(curve_type)
                                ][index]
                            ),
                            eval(
                                turbine_data["{}_values".format(curve_type)][
                                    index
                                ]
                            ),
                        ]
                    )
                    .transpose()
                    .rename(
                        columns={
                            0: "wind_speed",
                            1: turbine_data["turbine_type"][index],
                        }
                    )
                )
                curves_df = pd.merge(
                    left=curves_df, right=df, how="outer", on="wind_speed"
                )
        curves_df = curves_df.set_index("wind_speed").sort_index().transpose()
        # power curve values in W
        if curve_type == "power_curve":
            curves_df *= 1000
        curves_df.index.name = "turbine_type"
        curves_df.to_csv(filename.format("{}s".format(curve_type)))

    # get turbine data and save to file (excl. curves)
    turbine_data_df = turbine_data.drop(
        [
            "power_curve_wind_speeds",
            "power_curve_values",
            "power_coefficient_curve_wind_speeds",
            "power_coefficient_curve_values",
            "thrust_coefficient_curve_wind_speeds",
            "thrust_coefficient_curve_values",
        ],
        axis=1,
    ).set_index("turbine_type")
    # nominal power in W
    turbine_data_df["nominal_power"] *= 1000
    turbine_data_df.to_csv(filename.format("turbine_data"))
    return turbine_data


def get_turbine_types(turbine_library="local", print_out=True, filter_=True):
    r"""
    Get all provided wind turbine types provided.

    Choose by `turbine_library` whether to get wind turbine types provided by
    the OpenEnergy Database ('oedb') or wind turbine types provided in your
    local file(s) ('local').
    By default only turbine types for which a power coefficient curve or power
    curve is provided are returned. Set `filter_=False` to see all turbine
    types for which any data (e.g. hub height, rotor diameter, ...) is
    provided.

    Parameters
    ----------
    turbine_library : str
        Specifies if the oedb turbine library ('oedb') or your local turbine
        data file ('local') is evaluated. Default: 'local'.
    print_out : bool
        Directly prints a tabular containing the turbine types in column
        'turbine_type', the manufacturer in column 'manufacturer' and
        information about whether a power (coefficient) curve exists (True) or
        not (False) in columns 'has_power_curve' and 'has_cp_curve'.
        Default: True.
    filter_ : bool
        If True only turbine types for which a power coefficient curve or
        power curve is provided in the oedb turbine library are
        returned. Default: True.

    Returns
    -------
    :pandas:`pandas.DataFrame<frame>`
        Contains turbine types in column 'turbine_type', the manufacturer in
        column 'manufacturer' and information about whether a power
        (coefficient) curve exists (True) or not (False) in columns
        'has_power_curve' and 'has_cp_curve'.

    Notes
    -----
    If the power (coefficient) curve of the desired turbine type (or the
    turbine type itself) is missing you can contact us via github or
    windpowerlib@rl-institut.de. You can help us by providing data in the
    format as shown in
    `the data base <https://openenergy-platform.org/dataedit/view/supply/wind_turbine_library>`_.

    Examples
    --------
    >>> from windpowerlib import wind_turbine
    >>> my_df=wind_turbine.get_turbine_types(print_out=False)
    >>> print(my_df[my_df["turbine_type"].str.contains("E-126")].iloc[0])
    manufacturer          Enercon
    turbine_type       E-126/4200
    has_power_curve          True
    has_cp_curve             True
    Name: 5, dtype: object
    >>> print(my_df[my_df["manufacturer"].str.contains("Enercon")].iloc[0])
    manufacturer          Enercon
    turbine_type       E-101/3050
    has_power_curve          True
    has_cp_curve             True
    Name: 1, dtype: object

    """
    if turbine_library == "local":
        filename = os.path.join(
            os.path.dirname(__file__), "oedb", "turbine_data.csv"
        )
        df = pd.read_csv(filename, index_col=0).reset_index()
    elif turbine_library == "oedb":
        df = load_turbine_data_from_oedb()
    else:
        raise ValueError(
            "`turbine_library` is '{}' ".format(turbine_library)
            + "but must be 'local' or 'oedb'."
        )
    if filter_:
        cp_curves_df = df.loc[df["has_cp_curve"]][
            ["manufacturer", "turbine_type", "has_cp_curve"]
        ]
        p_curves_df = df.loc[df["has_power_curve"]][
            ["manufacturer", "turbine_type", "has_power_curve"]
        ]
        curves_df = pd.merge(
            p_curves_df, cp_curves_df, how="outer", sort=True
        ).fillna(False)
    else:
        curves_df = df[
            ["manufacturer", "turbine_type", "has_power_curve", "has_cp_curve"]
        ]
    if print_out:
        pd.set_option("display.max_rows", len(curves_df))
        print(curves_df)
        pd.reset_option("display.max_rows")
    return curves_df
>>>>>>> af19aca0
<|MERGE_RESOLUTION|>--- conflicted
+++ resolved
@@ -351,7 +351,9 @@
     r"""
     Fetches turbine data from a csv file.
 
-    Make sure to provide wind speeds in m/s and power in W or
+    See `example_power_curves.csv', `example_power_coefficient_curves.csv` and
+    `example_turbine_data.csv` in example/data for the required format of
+    a csv file. Make sure to provide wind speeds in m/s and power in W or
     convert units after loading the data.
 
     Parameters
@@ -406,228 +408,10 @@
         return wpp_df
 
 
-<<<<<<< HEAD
 def get_turbine_types(turbine_library="local", print_out=True, filter_=True):
     print(turbine_library, print_out, filter_)
     msg = (
         "\nUse >>from windpowerlib import get_turbine_types<< not"
         ">>from windpowerlib.wind_turbine import get_turbine_types<<."
     )
-    raise ImportError(msg)
-=======
-def create_power_curve(wind_speed, power):
-    """
-    A list, numpy.array, pandas.Series or other iterables can be passed to
-    define the wind speed and the power output. Make sure that the order is
-    not mutable because, values from both parameters will be used as value
-    pairs.
-
-    Parameters
-    ----------
-    wind_speed : iterable
-        A series of wind speed values in meter per second [m/s].
-    power : iterable
-        A series of power values in Watt [W].
-
-    Returns
-    -------
-    pandas.DataFrame
-    """
-    return pd.DataFrame(data={"value": power, "wind_speed": wind_speed})
-
-
-def load_turbine_data_from_oedb(schema="supply", table="wind_turbine_library"):
-    r"""
-    Loads turbine library from the OpenEnergy database (oedb).
-
-    Turbine data is saved to csv files ('oedb_power_curves.csv',
-    'oedb_power_coefficient_curves.csv' and 'oedb_nominal_power') for offline
-    usage of the windpowerlib. If the files already exist they are overwritten.
-
-    Parameters
-    ----------
-    schema : str
-        Database schema of the turbine library.
-    table : str
-        Table name of the turbine library.
-
-    Returns
-    -------
-    :pandas:`pandas.DataFrame<frame>`
-        Turbine data of different turbines such as 'manufacturer',
-        'turbine_type', 'nominal_power'.
-
-    """
-    # url of OpenEnergy Platform that contains the oedb
-    oep_url = "http://oep.iks.cs.ovgu.de/"
-    url = oep_url + "/api/v0/schema/{}/tables/{}/rows/?".format(schema, table)
-
-    # load data
-    result = requests.get(url)
-    print(result.json())
-    if not result.status_code == 200:
-        raise ConnectionError(
-            "Database (oep) connection not successful. \nURL: {2}\n"
-            "Response: [{0}] \n{1}".format(
-                result.status_code, result.text, url
-            )
-        )
-
-    # extract data to dataframe
-    turbine_data = pd.DataFrame(result.json())
-    # standard file name for saving data
-    filename = os.path.join(os.path.dirname(__file__), "oedb", "{}.csv")
-    # get all power (coefficient) curves and save to file
-    # for curve_type in ['power_curve', 'power_coefficient_curve']:
-    for curve_type in ["power_curve", "power_coefficient_curve"]:
-        curves_df = pd.DataFrame(columns=["wind_speed"])
-        for index in turbine_data.index:
-            if (
-                turbine_data["{}_wind_speeds".format(curve_type)][index]
-                and turbine_data["{}_values".format(curve_type)][index]
-            ):
-                df = (
-                    pd.DataFrame(
-                        data=[
-                            eval(
-                                turbine_data[
-                                    "{}_wind_speeds".format(curve_type)
-                                ][index]
-                            ),
-                            eval(
-                                turbine_data["{}_values".format(curve_type)][
-                                    index
-                                ]
-                            ),
-                        ]
-                    )
-                    .transpose()
-                    .rename(
-                        columns={
-                            0: "wind_speed",
-                            1: turbine_data["turbine_type"][index],
-                        }
-                    )
-                )
-                curves_df = pd.merge(
-                    left=curves_df, right=df, how="outer", on="wind_speed"
-                )
-        curves_df = curves_df.set_index("wind_speed").sort_index().transpose()
-        # power curve values in W
-        if curve_type == "power_curve":
-            curves_df *= 1000
-        curves_df.index.name = "turbine_type"
-        curves_df.to_csv(filename.format("{}s".format(curve_type)))
-
-    # get turbine data and save to file (excl. curves)
-    turbine_data_df = turbine_data.drop(
-        [
-            "power_curve_wind_speeds",
-            "power_curve_values",
-            "power_coefficient_curve_wind_speeds",
-            "power_coefficient_curve_values",
-            "thrust_coefficient_curve_wind_speeds",
-            "thrust_coefficient_curve_values",
-        ],
-        axis=1,
-    ).set_index("turbine_type")
-    # nominal power in W
-    turbine_data_df["nominal_power"] *= 1000
-    turbine_data_df.to_csv(filename.format("turbine_data"))
-    return turbine_data
-
-
-def get_turbine_types(turbine_library="local", print_out=True, filter_=True):
-    r"""
-    Get all provided wind turbine types provided.
-
-    Choose by `turbine_library` whether to get wind turbine types provided by
-    the OpenEnergy Database ('oedb') or wind turbine types provided in your
-    local file(s) ('local').
-    By default only turbine types for which a power coefficient curve or power
-    curve is provided are returned. Set `filter_=False` to see all turbine
-    types for which any data (e.g. hub height, rotor diameter, ...) is
-    provided.
-
-    Parameters
-    ----------
-    turbine_library : str
-        Specifies if the oedb turbine library ('oedb') or your local turbine
-        data file ('local') is evaluated. Default: 'local'.
-    print_out : bool
-        Directly prints a tabular containing the turbine types in column
-        'turbine_type', the manufacturer in column 'manufacturer' and
-        information about whether a power (coefficient) curve exists (True) or
-        not (False) in columns 'has_power_curve' and 'has_cp_curve'.
-        Default: True.
-    filter_ : bool
-        If True only turbine types for which a power coefficient curve or
-        power curve is provided in the oedb turbine library are
-        returned. Default: True.
-
-    Returns
-    -------
-    :pandas:`pandas.DataFrame<frame>`
-        Contains turbine types in column 'turbine_type', the manufacturer in
-        column 'manufacturer' and information about whether a power
-        (coefficient) curve exists (True) or not (False) in columns
-        'has_power_curve' and 'has_cp_curve'.
-
-    Notes
-    -----
-    If the power (coefficient) curve of the desired turbine type (or the
-    turbine type itself) is missing you can contact us via github or
-    windpowerlib@rl-institut.de. You can help us by providing data in the
-    format as shown in
-    `the data base <https://openenergy-platform.org/dataedit/view/supply/wind_turbine_library>`_.
-
-    Examples
-    --------
-    >>> from windpowerlib import wind_turbine
-    >>> my_df=wind_turbine.get_turbine_types(print_out=False)
-    >>> print(my_df[my_df["turbine_type"].str.contains("E-126")].iloc[0])
-    manufacturer          Enercon
-    turbine_type       E-126/4200
-    has_power_curve          True
-    has_cp_curve             True
-    Name: 5, dtype: object
-    >>> print(my_df[my_df["manufacturer"].str.contains("Enercon")].iloc[0])
-    manufacturer          Enercon
-    turbine_type       E-101/3050
-    has_power_curve          True
-    has_cp_curve             True
-    Name: 1, dtype: object
-
-    """
-    if turbine_library == "local":
-        filename = os.path.join(
-            os.path.dirname(__file__), "oedb", "turbine_data.csv"
-        )
-        df = pd.read_csv(filename, index_col=0).reset_index()
-    elif turbine_library == "oedb":
-        df = load_turbine_data_from_oedb()
-    else:
-        raise ValueError(
-            "`turbine_library` is '{}' ".format(turbine_library)
-            + "but must be 'local' or 'oedb'."
-        )
-    if filter_:
-        cp_curves_df = df.loc[df["has_cp_curve"]][
-            ["manufacturer", "turbine_type", "has_cp_curve"]
-        ]
-        p_curves_df = df.loc[df["has_power_curve"]][
-            ["manufacturer", "turbine_type", "has_power_curve"]
-        ]
-        curves_df = pd.merge(
-            p_curves_df, cp_curves_df, how="outer", sort=True
-        ).fillna(False)
-    else:
-        curves_df = df[
-            ["manufacturer", "turbine_type", "has_power_curve", "has_cp_curve"]
-        ]
-    if print_out:
-        pd.set_option("display.max_rows", len(curves_df))
-        print(curves_df)
-        pd.reset_option("display.max_rows")
-    return curves_df
->>>>>>> af19aca0
+    raise ImportError(msg)