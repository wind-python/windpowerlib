"""
The ``wind_turbine`` module contains the class WindTurbine that implements
a wind turbine in the windpowerlib and functions needed for the modelling of a
wind turbine.

"""

__copyright__ = "Copyright oemof developer group"
__license__ = "GPLv3"

import pandas as pd
import logging
import sys
import requests
import os


class WindTurbine(object):
    r"""
    Defines a standard set of wind turbine attributes.

    Parameters
    ----------
    name : string
        Name of the wind turbine type.
        Use :py:func:`~.get_turbine_types` to see a table of all wind turbines
        for which power (coefficient) curve data is provided.
    hub_height : float
        Hub height of the wind turbine in m.
    rotor_diameter : None or float
        Diameter of the rotor in m. Default: None.
    power_coefficient_curve : None, pandas.DataFrame or dictionary
        Power coefficient curve of the wind turbine. DataFrame/dictionary must
        have 'wind_speed' and 'value' columns/keys with wind speeds
        in m/s and the corresponding power coefficients. Default: None.
    power_curve : None, pandas.DataFrame or dictionary
        Power curve of the wind turbine. DataFrame/dictionary must have
        'wind_speed' and 'value' columns/keys with wind speeds in m/s and the
        corresponding power curve value in W. Default: None.
    nominal_power : None or float
        The nominal output of the wind turbine in W. Default: None.
    fetch_curve : string
        Parameter to specify whether a power or power coefficient curve
        should be retrieved from the provided turbine data. Valid options are
        'power_curve' and 'power_coefficient_curve'. Default: None.
    coordinates : list or None
        List of coordinates [lat, lon] of location for loading data.
        Default: None.
    data_source : string
        Specifies whether turbine data (f.e. nominal power, power curve, power
        coefficient curve) is loaded from the OpenEnergy Database ('oedb') or
        from a csv file ('<path including file name>'). Default: 'oedb'.
        See `example_power_curves.csv' and
        `example_power_coefficient_curves.csv` in example/data for the required
        form of a csv file (more columns can be added).

    Attributes
    ----------
    name : string
        Name of the wind turbine type.
        Use :py:func:`~.get_turbine_types` to see a table of all wind turbines
        for which power (coefficient) curve data is provided.
    hub_height : float
        Hub height of the wind turbine in m.
    rotor_diameter : None or float
        Diameter of the rotor in m. Default: None.
    power_coefficient_curve : None, pandas.DataFrame or dictionary
        Power coefficient curve of the wind turbine. DataFrame/dictionary must
        have 'wind_speed' and 'value' columns/keys with wind speeds
        in m/s and the corresponding power coefficients. Default: None.
    power_curve : None, pandas.DataFrame or dictionary
        Power curve of the wind turbine. DataFrame/dictionary must have
        'wind_speed' and 'value' columns/keys with wind speeds in m/s and the
        corresponding power curve value in W. Default: None.
    nominal_power : None or float
        The nominal output of the wind turbine in W. Default: None.
    coordinates : list or None
        List of coordinates [lat, lon] of location for loading data.
        Default: None.
    power_output : pandas.Series
        The calculated power output of the wind turbine. Default: None.

    Notes
    ------
    Your wind turbine object should have a power coefficient or power curve.
    You can set the `fetch_curve` parameter and the `data_source` parameter if
    you want to automatically fetch a curve from a data set provided in the
    OpenEnergy Database (oedb) or want to read a csv file that you provide.
    See `example_power_curves.csv' and `example_power_coefficient_curves.csv`
    in example/data for the required form of such a csv file.

    Examples
    --------
    >>> from windpowerlib import wind_turbine
    >>> enerconE126 = {
    ...    'hub_height': 135,
    ...    'rotor_diameter': 127,
    ...    'name': 'E-126/4200',
    ...    'fetch_curve': 'power_curve',
    ...    'data_source': 'oedb'}
    >>> e126 = wind_turbine.WindTurbine(**enerconE126)
    >>> print(e126.nominal_power)
    4200000.0

    """

    def __init__(self, name, hub_height, rotor_diameter=None,
                 power_coefficient_curve=None, power_curve=None,
                 nominal_power=None, fetch_curve=None, coordinates=None,
                 data_source='oedb', **kwargs):

        self.name = name
        self.hub_height = hub_height
        self.rotor_diameter = rotor_diameter
        self.power_coefficient_curve = power_coefficient_curve
        self.power_curve = power_curve
        self.nominal_power = nominal_power
        self.coordinates = coordinates

        self.power_output = None

        if self.power_coefficient_curve is None and self.power_curve is None:
            self.fetch_turbine_data(fetch_curve, data_source)

    def fetch_turbine_data(self, fetch_curve, data_source):
        r"""
        Fetches data of the requested wind turbine.

        Method fetches nominal power as well as power coefficient curve or
        power curve from a data set provided in the OpenEnergy Database
        (oedb). You can also import your own power (coefficient) curves from a
        file. For that the wind speeds in m/s have to be in the first row and
        the corresponding power coefficient curve values or power curve values
        in W in a row where the first column contains the turbine name.
        See `example_power_curves.csv' and
        `example_power_coefficient_curves.csv` in example/data for the required
        form of a csv file.
        See :py:func:`~.get_turbine_data_from_file` for an example reading data
        from a csv file.

        Parameters
        ----------
        fetch_curve : string
            Parameter to specify whether a power or power coefficient curve
            should be retrieved from the provided turbine data. Valid options
            are 'power_curve' and 'power_coefficient_curve'. Default: None.
        data_source : string
            Specifies whether turbine data (f.e. nominal power, power curve,
            power coefficient curve) is loaded from the OpenEnergy Database
            ('oedb') or from a csv file ('<path including file name>').
            Default: 'oedb'.

        Returns
        -------
        self

        Examples
        --------
        >>> from windpowerlib import wind_turbine
        >>> enerconE126 = {
        ...    'hub_height': 135,
        ...    'rotor_diameter': 127,
        ...    'name': 'E-126/4200',
        ...    'fetch_curve': 'power_coefficient_curve',
        ...    'data_source': 'oedb'}
        >>> e126 = wind_turbine.WindTurbine(**enerconE126)
        >>> print(e126.power_coefficient_curve['value'][5])
        0.44
        >>> print(e126.nominal_power)
        4200000.0

        """
        if data_source == 'oedb':
            curve_df, nominal_power = get_turbine_data_from_oedb(
                turbine_type=self.name, fetch_curve=fetch_curve)
        else:
            curve_df, nominal_power = get_turbine_data_from_file(
                turbine_type=self.name, file_=data_source)
        if fetch_curve == 'power_curve':
            self.power_curve = curve_df
        elif fetch_curve == 'power_coefficient_curve':
            self.power_coefficient_curve = curve_df
        else:
            raise ValueError("'{0}' is an invalid value. ".format(
                             fetch_curve) + "`fetch_curve` must be " +
                             "'power_curve' or 'power_coefficient_curve'.")
        if self.nominal_power is None:
            self.nominal_power = nominal_power
        return self


def get_turbine_data_from_file(turbine_type, file_):
    r"""
    Fetches power (coefficient) curve data from a csv file.

    See `example_power_curves.csv' and `example_power_coefficient_curves.csv`
    in example/data for the required format of a csv file.

    Parameters
    ----------
    turbine_type : str
        Specifies the turbine type data is fetched for.
    file_ : str
        Specifies the source of the turbine data.
        See the example below for how to use the example data.

    Returns
    -------
    tuple(pandas.DataFrame, float)
        Power curve or power coefficient curve (pandas.DataFrame) and nominal
        power (float). Power (coefficient) curve DataFrame contains power
        coefficient curve values (dimensionless) or power curve values in W
        as column names with the corresponding wind speeds in m/s.

    Examples
    --------
    >>> from windpowerlib import wind_turbine
    >>> import os
    >>> source = os.path.join(os.path.dirname(__file__), '../example/data',
    ...                       'example_power_curves.csv')
    >>> example_turbine = {
    ...    'hub_height': 100,
    ...    'rotor_diameter': 70,
    ...    'name': 'DUMMY 3',
    ...    'fetch_curve': 'power_curve',
    ...    'data_source': source}
    >>> e_t_1 = wind_turbine.WindTurbine(**example_turbine)
    >>> print(e_t_1.power_curve['value'][7])
    18000.0
    >>> print(e_t_1.nominal_power)
    150000

    """
    def isfloat(x):
        try:
            float(x)
            return x
        except ValueError:
            return False

    try:
        df = pd.read_csv(file_, index_col=0)
    except FileNotFoundError:
        raise FileNotFoundError("The file '{}' was not found.".format(file_))
    wpp_df = df[df.index == turbine_type]
    # if turbine not in data file
    if wpp_df.shape[0] == 0:
        pd.set_option('display.max_rows', len(df))
        logging.info('Possible types: \n{0}'.format(df['turbine_id']))
        pd.reset_option('display.max_rows')
        sys.exit('Cannot find the wind converter type: {0}'.format(
            turbine_type))
    # if turbine in data file select power (coefficient) curve columns and
    # drop nans
    cols = [_ for _ in wpp_df.columns if isfloat(_)]
    curve_data = wpp_df[cols].dropna(axis=1)
    df = curve_data.transpose().reset_index()
    df.columns = ['wind_speed', 'value']
    df['wind_speed'] = df['wind_speed'].apply(lambda x: float(x))
    nominal_power = float(wpp_df['installed_capacity'].iloc[0])
    return df, nominal_power


def get_turbine_data_from_oedb(turbine_type, fetch_curve):
    r"""
    Fetches wind turbine data from the OpenEnergy database (oedb).

    If turbine data exists in local repository it is loaded from this file. The
    file is created when turbine data was loaded from oedb in
    :py:func:`~.load_turbine_data_from_oedb`.

    Execute :py:func:`~.load_turbine_data_from_oedb` or delete the files to
    refresh the download.

    Parameters
    ----------
    turbine_type : str
        Specifies the turbine type data is fetched for.
        Use :py:func:`~.get_turbine_types` to see a table of all wind turbines
        in oedb containing information about whether power (coefficient) curve
        data is provided.
    fetch_curve : str
        Parameter to specify whether a power or power coefficient curve
        should be retrieved from the provided turbine data. Valid options are
        'power_curve' and 'power_coefficient_curve'. Default: None.

    Returns
    -------
    tuple(pandas.DataFrame, float)
        Power curve or power coefficient curve (pandas.DataFrame) and nominal
        power (float) of one wind turbine type. Power (coefficient) curve
        DataFrame contains power coefficient curve values (dimensionless) or
        power curve values in W with the corresponding wind speeds in m/s.

    """
    filename = os.path.join(os.path.dirname(__file__), 'data',
                            'oedb_{}s.csv'.format(fetch_curve))
    if not os.path.isfile(filename):
        # Load data from oedb and save to csv file
        load_turbine_data_from_oedb()
    else:
        logging.debug("Turbine data is fetched from {}".format(filename))
<<<<<<< HEAD
   # turbine_data = pd.read_csv(filename, index_col=0)
=======

>>>>>>> 11e6199c
    df, nominal_power = get_turbine_data_from_file(turbine_type=turbine_type,
                                                   file_=filename)

    # nominal power and power curve values in W
    nominal_power = nominal_power * 1000
    if fetch_curve == 'power_curve':
        # power in W
        df['value'] = df['value'] * 1000
    return df, nominal_power


def load_turbine_data_from_oedb():
    r"""
    Loads turbine data from the OpenEnergy database (oedb).

    Turbine data is saved to csv files ('oedb_power_curves.csv' and
    'oedb_power_coefficient_curves.csv') for offline usage of windpowerlib.
    If the files already exist they are overwritten.

    Returns
    -------
    turbine_data : pd.DataFrame
        Contains turbine data of different turbines such as 'manufacturer',
        'turbine_type', 'nominal_power'.

    """
    # url of OpenEnergy Platform that contains the oedb
    oep_url = 'http://oep.iks.cs.ovgu.de/'
    # location of data
    schema = 'supply'
    table = 'turbine_library'
    # load data
    result = requests.get(
        oep_url + '/api/v0/schema/{}/tables/{}/rows/?'.format(
            schema, table), )
    if not result.status_code == 200:
        raise ConnectionError("Database connection not successful. "
                              "Response: [{}]".format(result.status_code))
    # extract data to data frame
    turbine_data = pd.DataFrame(result.json())
    # standard file name for saving data
    filename = os.path.join(os.path.dirname(__file__), 'data',
                            'oedb_{}.csv')
    # get all power (coefficient) curves and save to file
    # for curve_type in ['power_curve', 'power_coefficient_curve']:
    for curve_type in ['power_curve', 'power_coefficient_curve']:
        curves_df = pd.DataFrame(columns=['wind_speed'])
        for index in turbine_data.index:
            if (turbine_data['{}_wind_speeds'.format(curve_type)][index]
                    and turbine_data['{}_values'.format(curve_type)][index]):
                df = pd.DataFrame(data=[
                    eval(turbine_data['{}_wind_speeds'.format(curve_type)][
                             index]),
                    eval(turbine_data['{}_values'.format(curve_type)][
                             index])]).transpose().rename(
                    columns={0: 'wind_speed',
                             1: turbine_data['turbine_type'][index]})
                curves_df = pd.merge(left=curves_df, right=df, how='outer',
                                     on='wind_speed')
        curves_df = curves_df.set_index('wind_speed').sort_index().transpose()
        curves_df['turbine_type'] = curves_df.index
        curves_df.to_csv(filename.format('{}_curves'.format(curve_type)))

        # get nominal power of all wind turbine types and save to file
        nominal_power_df = turbine_data[
            ['turbine_type', 'installed_capacity']].set_index('turbine_type')
        nominal_power_df.to_csv(filename.format('nominal_power'))
        return turbine_data

def get_turbine_types(print_out=True, filter_=True):
    r"""
    Get all wind turbine types provided in the OpenEnergy database (oedb).

    By default only turbine types for which a power coefficient curve or power
    curve is provided are returned. Set `filter_=False` to see all turbine
    types for which any data (f.e. hub height, rotor diameter, ...) is
    provided.

    Parameters
    ----------
    print_out : bool
        Directly prints a tabular containing the turbine types in column
        'turbine_type', the manufacturer in column 'manufacturer' and
        information about whether a power (coefficient) curve exists (True) or
        not (False) in columns 'has_power_curve' and 'has_cp_curve'.
        Default: True.
    filter_ : bool
        If True only turbine types for which a power coefficient curve or
        power curve is provided in the OpenEnergy database (oedb) are
        returned. Default: True.

    Returns
    -------
    pd.DataFrame
        Contains turbine types in column 'turbine_type', the manufacturer in
        column 'manufacturer' and information about whether a power
        (coefficient) curve exists (True) or not (False) in columns
        'has_power_curve' and 'has_cp_curve'.

    Notes
    -----
    If the power (coefficient) curve of the desired turbine type (or the
    turbine type itself) is missing you can contact us via github or
    windpowerlib@rl-institut.de. You can help us by providing data in the
    format as shown in
    `the data base <https://openenergy-platform.org/dataedit/view/model_draft/openfred_windpower_powercurve>`_.

    Examples
    --------
    >>> from windpowerlib import wind_turbine
    >>> df = wind_turbine.get_turbine_types(print_out=False)
    >>> print(df[df["turbine_type"].str.contains("E-126")].iloc[0])
    manufacturer          Enercon
    turbine_type       E-126/4200
    has_power_curve          True
    has_cp_curve             True
    Name: 5, dtype: object
    >>> print(df[df["manufacturer"].str.contains("Enercon")].iloc[0])
    manufacturer          Enercon
    turbine_type       E-101/3050
    has_power_curve          True
    has_cp_curve             True
    Name: 1, dtype: object

    """

    df = load_turbine_data_from_oedb()
    if filter_:
        cp_curves_df = df.loc[df['has_cp_curve']][
            ['manufacturer', 'turbine_type', 'has_cp_curve']]
        p_curves_df = df.loc[df['has_power_curve']][
            ['manufacturer', 'turbine_type', 'has_power_curve']]
        curves_df = pd.merge(p_curves_df, cp_curves_df, how='outer',
                             sort=True).fillna(False)
    else:
        curves_df = df[['manufacturer', 'turbine_type', 'has_power_curve',
                        'has_cp_curve']]
    if print_out:
        pd.set_option('display.max_rows', len(curves_df))
        print(curves_df)
        pd.reset_option('display.max_rows')
    return curves_df<|MERGE_RESOLUTION|>--- conflicted
+++ resolved
@@ -300,11 +300,7 @@
         load_turbine_data_from_oedb()
     else:
         logging.debug("Turbine data is fetched from {}".format(filename))
-<<<<<<< HEAD
-   # turbine_data = pd.read_csv(filename, index_col=0)
-=======
-
->>>>>>> 11e6199c
+
     df, nominal_power = get_turbine_data_from_file(turbine_type=turbine_type,
                                                    file_=filename)
 
