--- conflicted
+++ resolved
@@ -32,11 +32,7 @@
         Width of the moving block. Default: 0.5.
     standard_deviation_method : String
         Method for calculating the standard deviation for the gaussian
-<<<<<<< HEAD
-        distribution. Options: 'turbulence_intensity', 'Staffell'.
-=======
         distribution. Options: 'turbulence_intensity', 'Norgaard', 'Staffell_Pfenninger'.
->>>>>>> 798dcb81
         Default: 'turbulence_intensity'.
 
     Other Parameters
@@ -74,19 +70,7 @@
             raise ValueError("Turbulence intensity must be defined for " +
                              "using 'turbulence_intensity' as " +
                              "`standard_deviation_method`")
-<<<<<<< HEAD
-    elif standard_deviation_method == 'Staffell':
-=======
-    elif standard_deviation_method == 'Norgaard':
-        if 'area_dimension' not in kwargs:
-            raise ValueError("area_dimension must be defined when " +
-                             "'Norgaard' is being used as method.")  # TODO raise error if no TI
-        standard_deviation_df = pd.read_csv(
-            os.path.join(os.path.dirname(__file__),
-                         'data/Norgaard_standard_deviation.csv'), index_col=0)
-        normalized_standard_deviation = 0.09
     elif standard_deviation_method == 'Staffell_Pfenninger':
->>>>>>> 798dcb81
         normalized_standard_deviation = 0.2
     # Initialize list for power curve values
     smoothed_power_curve_values = []
