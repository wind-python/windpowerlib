--- conflicted
+++ resolved
@@ -88,12 +88,8 @@
     >>> enerconE126 = {
     ...    'hub_height': 135,
     ...    'rotor_diameter': 127,
-<<<<<<< HEAD
-    ...    'object_name': 'ENERCON E 126 7500'}
-=======
     ...    'object_name': 'ENERCON E 126 7500',
     ...    'fetch_curve': 'power_curve'}
->>>>>>> 242e5a2e
     >>> e126 = wind_turbine.WindTurbine(**enerconE126)
     >>> modelchain_data = {'density_model': 'ideal_gas'}
     >>> e126_mc = modelchain.ModelChain(e126, **modelchain_data)
