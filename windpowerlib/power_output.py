"""
The ``power_output`` module contains methods to calculate the power output
of a wind turbine.

"""

__copyright__ = "Copyright oemof developer group"
__license__ = "GPLv3"

import numpy as np
import pandas as pd


def tpo_through_cp(v_wind, rho_hub, d_rotor, cp_series):
    r"""
    Calculates the power output of one wind turbine using cp time series.

    This fuction is carried out when the parameter `tp_output_model` of an
    object of the class WindTurbine is 'cp_values' and `density_corr` is False.

    Parameters
    ----------
    v_wind : pandas.Series or array
        Wind speed time series at hub height in m/s.
    rho_hub : pandas.Series or array
        Density of air at hub height in kg/m³.
    d_rotor : float
        Diameter of rotor in m.
    cp_series : pandas.Series or array
        Cp (power coefficient) values for the wind speed time series.
        See also modelchain.cp_series().

    Returns
    -------
    pandas.Series
        Electrical power output of the wind turbine in W.

    Notes
    -----
    The following equation is used for the power output [21]_, [26]_:
    
    .. math:: p _{wpp}=\frac{1}{8}\cdot\rho_{hub}\cdot d_{rotor}^{2}
        \cdot\pi\cdot v_{wind}^{3}\cdot cp\left(v_{wind}\right)

    with:
        v: wind speed [m/s], d: diameter [m], :math:`\rho`: density [kg/m³]

    References
    ----------
    .. [21] Gasch R., Twele J.: "Windkraftanlagen". 6. Auflage, Wiesbaden,
            Vieweg + Teubner, 2010, pages 35ff, 208
    .. [26] Hau, E.: "Windkraftanlagen - Grundlagen, Technik, Einsatz,
<<<<<<< HEAD
            Wirtschaftlichkeit". 4. Auflage, Springer-Verlag, 2008, p. 542
=======
            Wirtschaftlichkeit". Springer-Verlag, 2008, p. 542
>>>>>>> 6adc225e

    """
    return (1 / 8 * rho_hub * d_rotor ** 2 * np.pi * np.power(v_wind, 3) *
            cp_series)


def tpo_through_P(p_values, v_wind):
    r"""
    Converts power curve to power output of wind turbine.

    Interpolates the values of the power curve as a function of the wind speed
    between data obtained from the power curve of the specified wind turbine
    type.
    This fuction is carried out when the parameter `tp_output_model` of an
    object of the class WindTurbine is 'p_values' and `density_corr` is False.

    Parameters
    ----------
    p_values : pandas.DataFrame
        Power curve of the wind turbine
        The indices are the corresponding wind speeds of the power curve, the
        power values containing column is called 'P'.
    v_wind : pandas.Series or array
        Wind speed time series at hub height in m/s.

    Returns
    -------
    array
        Electrical power of the wind turbine.

    Note
    ----
    See also cp_series() in the module ``modelchain``.

    """
    v_max = p_values.index.max()
    v_wind[v_wind > v_max] = v_max
    p_wpp = np.interp(v_wind, p_values.index, p_values.P)
    # Set index for time series
    try:
        series_index = v_wind.index
    except AttributeError:
        series_index = range(1, len(p_wpp)+1)
    p_wpp_series = pd.Series(data=p_wpp, index=series_index,
                             name='feedin_wind_pp')
    p_wpp_series.index.names = ['']
    return p_wpp_series


def interpolate_P_curve(v_wind, rho_hub, p_values):
    r"""
    Interpolates density corrected power curve.

    This fuction is carried out when the parameter `density_corr` of an
    object of the class WindTurbine is True.

    Parameters
    ----------
    v_wind : pandas.Series or array
        Wind speed time series at hub height in m/s.
    rho_hub : pandas.Series or array
        Density of air at hub height in kg/m³.
    p_values : pandas.DataFrame
        Power curve of the wind turbine.
        The indices are the corresponding wind speeds of the power curve, the
        power values containing column is called 'P'.

    Returns
    -------
    numpy.array
        Electrical power of the wind turbine.

    Notes
    -----
    The following equation is used for the wind speed at site
    [28]_, [29]_, [30]_:
    
    .. math:: v_{site}=v_{std}\cdot\left(\frac{\rho_0}
                       {\rho_{site}}\right)^{p(v)}

    with:
        .. math:: p=\begin{cases}
                      \frac{1}{3} & v_{std} \leq 7.5\text{ m/s}\\
                      \frac{1}{15}\cdot v_{std}-\frac{1}{6} & 7.5
                      \text{ m/s}<v_{std}<12.5\text{ m/s}\\
                      \frac{2}{3} & \geq 12.5 \text{ m/s}
                    \end{cases},
        v: wind speed [m/s], :math:`\rho`: density [kg/m³]

    :math:`v_{std}` is the standard wind speed in the power curve
    (:math:`v_{std}`, :math:`P_{std}`).
    :math:`v_{site}` is the density corrected wind speed for the power curve
    (:math:`v_{site}`, :math:`P_{std}`).

    References
    ----------
    .. [28] Svenningsen, L.: "Power Curve Air Density Correction And Other
            Power Curve Options in WindPRO". 1st edition, Aalborg,
            EMD International A/S , 2010, p. 4
    .. [29] Svenningsen, L.: "Proposal of an Improved Power Curve Correction".
            EMD International A/S , 2010
    .. [30] Biank, M.: "Methodology, Implementation and Validation of a
            Variable Scale Simulation Model for Windpower based on the
            Georeferenced Installation Register of Germany". Master's Thesis
            at RLI, 2014, p. 13

    """
    p_wpp = [(np.interp(v_wind[i], p_values.index *
             (1.225 / rho_hub[i])**(np.interp(p_values.index, [7.5, 12.5],
                                              [1/3, 2/3])), p_values.P,
             left=0, right=0)) for i in range(len(v_wind))]
     # Set index for time series
    try:
        series_index = v_wind.index
    except AttributeError:
        series_index = range(1, len(p_wpp)+1)
    p_wpp_series = pd.Series(data=p_wpp, index=series_index,
                             name='feedin_wind_pp')
    p_wpp_series.index.names = ['']
    return p_wpp_series<|MERGE_RESOLUTION|>--- conflicted
+++ resolved
@@ -50,11 +50,7 @@
     .. [21] Gasch R., Twele J.: "Windkraftanlagen". 6. Auflage, Wiesbaden,
             Vieweg + Teubner, 2010, pages 35ff, 208
     .. [26] Hau, E.: "Windkraftanlagen - Grundlagen, Technik, Einsatz,
-<<<<<<< HEAD
             Wirtschaftlichkeit". 4. Auflage, Springer-Verlag, 2008, p. 542
-=======
-            Wirtschaftlichkeit". Springer-Verlag, 2008, p. 542
->>>>>>> 6adc225e
 
     """
     return (1 / 8 * rho_hub * d_rotor ** 2 * np.pi * np.power(v_wind, 3) *
