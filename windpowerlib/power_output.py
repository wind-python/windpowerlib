--- conflicted
+++ resolved
@@ -32,11 +32,7 @@
     Returns
     -------
     pandas.Series
-<<<<<<< HEAD
-        electrical power output of the wind turbine in W
-=======
         Electrical power output of the wind turbine in W.
->>>>>>> bb40c084
 
     Notes
     -----
