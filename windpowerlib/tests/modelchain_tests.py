--- conflicted
+++ resolved
@@ -91,59 +91,37 @@
                             rho_exp)
 
     def test_run_model(self):
-<<<<<<< HEAD
-        # Test with default parameters of modelchain (power curve)
-        power_output_exp = pd.Series(data=[1731887.39768, 3820152.27489])
-=======
-        # Test with default parameters of modelchain (cp curve)
-        power_output_exp = pd.Series(data=[724829.76425940311, 1605284.00553],
+        # Test with default parameters of modelchain (p curve)
+        power_output_exp = pd.Series(data=[1731887.39768, 3820152.27489],
                                      name='feedin_wind_turbine')
->>>>>>> 033ea75c
         test_mc = mc.ModelChain(self.test_wt)
         test_mc.run_model(self.weather, self.data_height)
         assert_series_equal(test_mc.power_output, power_output_exp)
 
     def test_different_models(self):
-<<<<<<< HEAD
-        # Test with density corrected power curve
-        power_output_exp = pd.Series(data=[1430312.76771, 3746075.21279])
-=======
-        # Test density corrected power coefficient curve
-        power_output_exp = pd.Series(data=[567663.35743, 1485484.80358],
+        # Test density corrected power curve
+        power_output_exp = pd.Series(data=[1430312.76771, 3746075.21279],
                                      name='feedin_wind_turbine')
->>>>>>> 033ea75c
         self.test_modelchain['density_corr'] = True
         test_wt = wt.WindTurbine(**self.test_turbine)
         test_mc = mc.ModelChain(test_wt, **self.test_modelchain)
         test_mc.run_model(self.weather, self.data_height)
         assert_series_equal(test_mc.power_output, power_output_exp)
 
-<<<<<<< HEAD
         # Test with power coefficient curve
-        power_output_exp = pd.Series(data=[557835.45403, 1363746.94496])
+        power_output_exp = pd.Series(data=[557835.45403, 1363746.94496],
+                                     name='feedin_wind_turbine')
         self.test_turbine['fetch_curve'] = 'cp'
         self.test_modelchain['power_output_model'] = 'cp_values'
-=======
-        # Test with power curve
-        power_output_exp = pd.Series(data=[1331005.84022, 2975112.26447],
-                                     name='feedin_wind_turbine')
-        self.test_turbine['fetch_curve'] = 'P'
-        self.test_modelchain['power_output_model'] = 'p_values'
->>>>>>> 033ea75c
         self.test_modelchain['density_corr'] = False
         test_wt = wt.WindTurbine(**self.test_turbine)
         test_mc = mc.ModelChain(test_wt, **self.test_modelchain)
         test_mc.run_model(self.weather, self.data_height)
         assert_series_equal(test_mc.power_output, power_output_exp)
 
-<<<<<<< HEAD
         # Ideal gas equation and density corrected power coefficient curve
-        power_output_exp = pd.Series(data=[567683.92454, 1485556.96435])
-=======
-        # Ideal gas equation and density corrected power curve
-        power_output_exp = pd.Series(data=[1430364.75401, 3746257.15047],
+        power_output_exp = pd.Series(data=[567683.92454, 1485556.96435],
                                      name = 'feedin_wind_turbine')
->>>>>>> 033ea75c
         self.test_modelchain['rho_model'] = 'ideal_gas'
         self.test_modelchain['density_corr'] = True
         test_mc = mc.ModelChain(test_wt, **self.test_modelchain)
