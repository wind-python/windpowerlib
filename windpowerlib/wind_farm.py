--- conflicted
+++ resolved
@@ -11,6 +11,13 @@
 from windpowerlib import tools
 from windpowerlib import power_curves
 import numpy as np
+import pandas as pd
+import os
+
+try:
+    from matplotlib import pyplot as plt
+except ImportError:
+    plt = None
 
 
 class WindFarm(object):
@@ -122,7 +129,6 @@
         return sum(
             wind_dict['wind_turbine'].nominal_power *
             wind_dict['number_of_turbines']
-<<<<<<< HEAD
             for wind_dict in self.wind_turbine_fleet)
 
     def power_curve(self, wake_losses_method='wind_efficiency_curve',
@@ -244,7 +250,4 @@
         self.power_curve = summarized_power_curve_df
         return self
 
-    # TODO: rename to wind_farm_power_curve
-=======
-            for wind_dict in self.wind_turbine_fleet)
->>>>>>> 3c3ef663
+    # TODO: rename to wind_farm_power_curve