import os
from setuptools import setup


def read(fname):
    return open(os.path.join(os.path.dirname(__file__), fname)).read()


setup(name='windpowerlib',
<<<<<<< HEAD
      version='0.1.1',
=======
      version='0.1.2',
>>>>>>> a2b458e5
      description='Creating time series of wind power plants.',
      url='http://github.com/wind-python/windpowerlib',
      author='oemof developer group',
      author_email='windpowerlib@rl-institut.de',
      license=None,
      packages=['windpowerlib'],
      package_data={
          'windpowerlib': [os.path.join('data', '*.csv')]},
      long_description=read('README.rst'),
      zip_safe=False,
      install_requires=['pandas >= 0.19.1, < 0.25.0',
                        'requests'],
      extras_require={
          'dev': ['pytest', 'jupyter', 'sphinx_rtd_theme', 'nbformat']})<|MERGE_RESOLUTION|>--- conflicted
+++ resolved
@@ -7,11 +7,7 @@
 
 
 setup(name='windpowerlib',
-<<<<<<< HEAD
-      version='0.1.1',
-=======
       version='0.1.2',
->>>>>>> a2b458e5
       description='Creating time series of wind power plants.',
       url='http://github.com/wind-python/windpowerlib',
       author='oemof developer group',
@@ -22,7 +18,7 @@
           'windpowerlib': [os.path.join('data', '*.csv')]},
       long_description=read('README.rst'),
       zip_safe=False,
-      install_requires=['pandas >= 0.19.1, < 0.25.0',
-                        'requests'],
+      install_requires=['pandas >= 0.19.1, < 0.25',
+                        'requests < 3.0'],
       extras_require={
           'dev': ['pytest', 'jupyter', 'sphinx_rtd_theme', 'nbformat']})