--- conflicted
+++ resolved
@@ -6,13 +6,6 @@
 import os
 from setuptools import setup
 
-<<<<<<< HEAD
-# check python version.
-if not sys.version_info[:2] in ((2, 7), (3, 3), (3, 4), (3, 5)):
-    sys.exit('%s requires Python 2.7, 3.3, 3.4 or 3.5' % 'feedinlib')
-
-=======
->>>>>>> 81c63d40
 setup(name='windpowerlib',
       version='0.0.4',
       description='Creating time series from wind power plants.',
