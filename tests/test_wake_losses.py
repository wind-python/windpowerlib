import pandas as pd
import numpy as np
import pytest
from pandas.util.testing import  assert_series_equal

from windpowerlib.wake_losses import (reduce_wind_speed,
<<<<<<< HEAD
                                      display_wind_efficiency_curves)
=======
                                      get_wind_efficiency_curve)

>>>>>>> 8f79ecd8

class TestWakeLosses:

    def test_reduce_wind_speed(self):
        parameters = {'wind_speed': pd.Series(np.arange(0, 26, 1.0)),
                      'wind_efficiency_curve_name': 'dena_mean'}
        wind_speed_exp = pd.Series([
            0.0, 0.9949534234119396, 1.9897327884892086, 2.9843374545454546,
            3.807636264984227, 4.714931284760845, 5.642507531914893,
            6.607021108049704, 7.592423167192429, 8.59498170212766,
            9.606135658475111, 10.619828799086758, 11.641291957894737,
            12.674012890137966, 13.709490666666666, 14.742508260567297,
            15.773293013157893, 16.794615009724474, 17.817683032858028,
            18.85294996704484, 19.86509539493748, 20.858807854510186,
            21.854369681134507, 22.850700350710902, 23.85962037735849,
            24.958125])
        assert_series_equal(reduce_wind_speed(**parameters), wind_speed_exp)

        # Raise ValueError - misspelling
        with pytest.raises(ValueError):
            parameters['wind_efficiency_curve_name'] = 'misspelled'
            reduce_wind_speed(**parameters)
        with pytest.raises(ValueError):
            parameters['wind_efficiency_curve_name'] = 'dena_misspelled'
            reduce_wind_speed(**parameters)

<<<<<<< HEAD
    def test_display_wind_efficiency_curves(self):
        # This test just runs the function
        display_wind_efficiency_curves()
=======
    def test_get_wind_efficiency_curve_one(self):
        """Test get_wind_efficiency_curve() for one curve."""
        wec = get_wind_efficiency_curve().sum()
        wec_exp = pd.Series({'efficiency': 162.45047,
                             'wind_speed': 1915.23620})
        assert_series_equal(wec.sort_index(), wec_exp.sort_index())

    def test_get_wind_efficiency_curve_all(self):
        """Test get_wind_efficiency_curve() for all curves."""
        wec_all_sum = int(get_wind_efficiency_curve('all').sum().round().sum())
        assert wec_all_sum == 12145

    def test_get_wind_efficiency_curve_list(self):
        """Test get_wind_efficiency_curve() for all curves."""
        wec_all_sum = int(get_wind_efficiency_curve(
            ['dena_mean', 'knorr_mean']).sum().round().sum())
        assert wec_all_sum == 3568
>>>>>>> 8f79ecd8
<|MERGE_RESOLUTION|>--- conflicted
+++ resolved
@@ -4,12 +4,8 @@
 from pandas.util.testing import  assert_series_equal
 
 from windpowerlib.wake_losses import (reduce_wind_speed,
-<<<<<<< HEAD
-                                      display_wind_efficiency_curves)
-=======
                                       get_wind_efficiency_curve)
 
->>>>>>> 8f79ecd8
 
 class TestWakeLosses:
 
@@ -36,11 +32,6 @@
             parameters['wind_efficiency_curve_name'] = 'dena_misspelled'
             reduce_wind_speed(**parameters)
 
-<<<<<<< HEAD
-    def test_display_wind_efficiency_curves(self):
-        # This test just runs the function
-        display_wind_efficiency_curves()
-=======
     def test_get_wind_efficiency_curve_one(self):
         """Test get_wind_efficiency_curve() for one curve."""
         wec = get_wind_efficiency_curve().sum()
@@ -57,5 +48,4 @@
         """Test get_wind_efficiency_curve() for all curves."""
         wec_all_sum = int(get_wind_efficiency_curve(
             ['dena_mean', 'knorr_mean']).sum().round().sum())
-        assert wec_all_sum == 3568
->>>>>>> 8f79ecd8
+        assert wec_all_sum == 3568