--- conflicted
+++ resolved
@@ -46,6 +46,7 @@
 
     def test_wrong_url_load_turbine_data(self):
         """Load turbine data from oedb."""
+
         with pytest.raises(ConnectionError,
                            match="Database connection not successful"):
             load_turbine_data_from_oedb('wrong_schema')
@@ -54,7 +55,25 @@
     def test_string_representation_of_wind_turbine(self):
         assert "Wind turbine: ['hub height=120 m'" in repr(WindTurbine(120))
 
-<<<<<<< HEAD
+    def test_power_curve_is_of_wrong_type(self):
+        """Error raising due to wrong type of WindTurbine.power_curve."""
+        test_turbine_data = {'hub_height': 100,
+                             'rotor_diameter': 80,
+                             'turbine_type': 'test_type',
+                             'power_curve': 'string'}
+        with pytest.raises(TypeError):
+            WindTurbine(**test_turbine_data)
+
+    def test_power_coefficient_curve_is_of_wrong_type(self):
+        """Error raising due to wrong type of
+        WindTurbine.power_coefficient_curve."""
+        test_turbine_data = {'hub_height': 100,
+                             'rotor_diameter': 80,
+                             'turbine_type': 'test_type',
+                             'power_coefficient_curve': 'string'}
+        with pytest.raises(TypeError):
+            WindTurbine(**test_turbine_data)
+
     def test_to_group_method(self):
         example_turbine = {
            'hub_height': 100,
@@ -77,24 +96,4 @@
         with pytest.raises(ValueError,
                            match="The 'number' and the 'total_capacity' "
                                  "parameter are mutually exclusive."):
-            e_t_1.to_group(5, 3000)
-=======
-    def test_power_curve_is_of_wrong_type(self):
-        """Error raising due to wrong type of WindTurbine.power_curve."""
-        test_turbine_data = {'hub_height': 100,
-                             'rotor_diameter': 80,
-                             'turbine_type': 'test_type',
-                             'power_curve': 'string'}
-        with pytest.raises(TypeError):
-            WindTurbine(**test_turbine_data)
-
-    def test_power_coefficient_curve_is_of_wrong_type(self):
-        """Error raising due to wrong type of
-        WindTurbine.power_coefficient_curve."""
-        test_turbine_data = {'hub_height': 100,
-                             'rotor_diameter': 80,
-                             'turbine_type': 'test_type',
-                             'power_coefficient_curve': 'string'}
-        with pytest.raises(TypeError):
-            WindTurbine(**test_turbine_data)
->>>>>>> 78ce14a2
+            e_t_1.to_group(5, 3000)