--- conflicted
+++ resolved
@@ -3,17 +3,10 @@
 
 Other changes
 #############
-<<<<<<< HEAD
 * Make windpowerlib work offline: turbine data from oedb is stored in a hdf5 file for offline usage
-=======
 * Make :py:func:`~windpowerlib.wind_turbine.get_turbine_types` also accessible via `get_turbine_types()` --> from windpowerlib import get_turbine_types
->>>>>>> 74ed6d2a
 
 
 Contributors
 ############
-<<<<<<< HEAD
 * Sabine Haas
-=======
-* Sabine Haas
->>>>>>> 74ed6d2a
